#
# Copyright 2012-2016 Ghent University
#
# This file is part of vsc-mympirun,
# originally created by the HPC team of Ghent University (http://ugent.be/hpc/en),
# with support of Ghent University (http://ugent.be/hpc),
# the Flemish Supercomputer Centre (VSC) (https://www.vscentrum.be),
# the Flemish Research Foundation (FWO) (http://www.fwo.be/en)
# and the Department of Economy, Science and Innovation (EWI) (http://www.ewi-vlaanderen.be/en).
#
# https://github.com/hpcugent/vsc-mympirun
#
# vsc-mympirun is free software: you can redistribute it and/or modify
# it under the terms of the GNU General Public License as published by
# the Free Software Foundation v2.
#
# vsc-mympirun is distributed in the hope that it will be useful,
# but WITHOUT ANY WARRANTY; without even the implied warranty of
# MERCHANTABILITY or FITNESS FOR A PARTICULAR PURPOSE.  See the
# GNU General Public License for more details.
#
# You should have received a copy of the GNU General Public License
# along with vsc-mympirun.  If not, see <http://www.gnu.org/licenses/>.
#
"""
End-to-end tests for mympirun (with mocking of real 'mpirun' command).

@author: Jeroen De Clerck (HPC-UGent)
@author: Kenneth Hoste (HPC-UGent)
@author: Caroline De Brouwer (HPC-UGent)
"""
import copy
import os
import re
import shutil
import stat
import tempfile
import unittest
from vsc.utils.run import run_simple


FAKE_MPIRUN = """#!/bin/bash
echo 'fake mpirun called with args:' $@
"""

def install_fake_mpirun(txt, cmdname, path):
    """Install fake mpirun command with given name in specified location"""
    fake_mpirun = os.path.join(path, cmdname)
    open(fake_mpirun, 'w').write(txt)
    os.chmod(fake_mpirun, stat.S_IRUSR|stat.S_IXUSR)
    os.environ['PATH'] = '%s:%s' % (path, os.getenv('PATH', ''))


class TestEnd2End(unittest.TestCase):
    """End-to-end tests for mympirun"""

    def setUp(self):
        """Prepare to run test."""
        self.orig_environ = copy.deepcopy(os.environ)

        # add /bin to $PATH, /lib to $PYTHONPATH
        topdir = os.path.dirname(os.path.dirname(os.path.abspath(__file__)))
        os.environ['PATH'] = '%s:%s' % (os.path.join(topdir, 'bin'), os.getenv('PATH', ''))
        os.environ['PYTHONPATH'] = '%s:%s' % (os.path.join(topdir, 'lib'), os.getenv('PYTHONPATH', ''))

        self.tmpdir = tempfile.mkdtemp()

        # make sure we're using the right mympirun installation...
        ec, out = run_simple("python -c 'import vsc.mympirun; print vsc.mympirun.__file__'")
        expected_path = os.path.join(topdir, 'lib', 'vsc', 'mympirun')
        self.assertTrue(os.path.samefile(os.path.dirname(out.strip()), expected_path))

    def tearDown(self):
        """Clean up after running test."""
        os.environ = self.orig_environ
        shutil.rmtree(self.tmpdir)

    def test_serial(self):
        """Test running of a serial command via mympirun."""
        print os.environ['PATH']

<<<<<<< HEAD
        install_fake_mpirun(FAKE_MPIRUN, 'mpirun', self.tmpdir)
        ec, out = run_simple("mympirun.py --setmpi impirun hostname$")
        self.assertEqual(ec, 0, "Command exited normally: exit code %s; output: %s" % (ec, out))
        regex = re.compile("^fake mpirun called with args: .*hostname")
=======
        install_fake_mpirun('mpirun', self.tmpdir)
        ec, out = run_simple("mympirun.py --setmpi impirun hostname")
        self.assertEqual(ec, 0, "Command exited normally: exit code %s; output: %s" % (ec, out))
        regex = re.compile("^fake mpirun called with args: .*hostname$")
>>>>>>> 5d62d81e
        self.assertTrue(regex.match(out.strip()), "Pattern '%s' found in: %s" % (regex.pattern, out))

    def test_sched(self):
        """ Test --sched(type) option """
<<<<<<< HEAD
        install_fake_mpirun(FAKE_MPIRUN, 'mpirun', self.tmpdir)
=======
        install_fake_mpirun('mpirun', self.tmpdir)
>>>>>>> 5d62d81e
        regex_tmpl = "^fake mpirun called with args: .*%s.* hostname$"
        testcases = {
            'impirun': "-genv I_MPI_DEVICE shm",
            'ompirun': "--mca btl sm,.*self",
        }
        for key in testcases:
            ec, out = run_simple("mympirun.py --setmpi %s --sched local hostname" % key)
            self.assertEqual(ec, 0, "Command exited normally: exit code %s; output: %s" % (ec, out))
            regex = re.compile(regex_tmpl % testcases[key])
<<<<<<< HEAD
            self.assertTrue(regex.match(out.strip()), "Pattern '%s' found in: %s" % (regex.pattern, out))

    def test_output(self):
        """ Test --output option """
        mpirun_error = """#!/bin/bash
                          echo 'fake mpirun called with args:' $@

                          >&2 echo 'fake mpirun error'
                       """

        install_fake_mpirun(mpirun_error, 'mpirun', self.tmpdir)
        f_out = os.path.join(self.tmpdir, "temp.out")

        ec, out = run_simple("mympirun.py --setmpi impirun --output %s hostname" % f_out)

        self.assertTrue(os.path.isfile(f_out))
        self.assertEqual(ec, 0, "Command exited normally: exit code %s; output: %s" % (ec, out))
        self.assertFalse(out, "Found output in stdout/stderr: %s" % out)

        regexes = [
            re.compile("^fake mpirun called with args: .* hostname\nfake mpirun error$"),
        ]

        with open(f_out, 'r') as output:
            text = output.read()
            for regex in regexes:
                self.assertTrue(regex.match(text), "Pattern '%s' found in: %s" % (regex.pattern, text))
=======
            self.assertTrue(regex.match(out.strip()), "Pattern '%s' found in: %s" % (regex.pattern, out))
>>>>>>> 5d62d81e
<|MERGE_RESOLUTION|>--- conflicted
+++ resolved
@@ -43,9 +43,11 @@
 echo 'fake mpirun called with args:' $@
 """
 
-def install_fake_mpirun(txt, cmdname, path):
+def install_fake_mpirun(cmdname, path, txt=None):
     """Install fake mpirun command with given name in specified location"""
     fake_mpirun = os.path.join(path, cmdname)
+    if not txt:
+        txt = FAKE_MPIRUN
     open(fake_mpirun, 'w').write(txt)
     os.chmod(fake_mpirun, stat.S_IRUSR|stat.S_IXUSR)
     os.environ['PATH'] = '%s:%s' % (path, os.getenv('PATH', ''))
@@ -79,26 +81,16 @@
         """Test running of a serial command via mympirun."""
         print os.environ['PATH']
 
-<<<<<<< HEAD
-        install_fake_mpirun(FAKE_MPIRUN, 'mpirun', self.tmpdir)
-        ec, out = run_simple("mympirun.py --setmpi impirun hostname$")
-        self.assertEqual(ec, 0, "Command exited normally: exit code %s; output: %s" % (ec, out))
-        regex = re.compile("^fake mpirun called with args: .*hostname")
-=======
         install_fake_mpirun('mpirun', self.tmpdir)
         ec, out = run_simple("mympirun.py --setmpi impirun hostname")
         self.assertEqual(ec, 0, "Command exited normally: exit code %s; output: %s" % (ec, out))
         regex = re.compile("^fake mpirun called with args: .*hostname$")
->>>>>>> 5d62d81e
+
         self.assertTrue(regex.match(out.strip()), "Pattern '%s' found in: %s" % (regex.pattern, out))
 
     def test_sched(self):
         """ Test --sched(type) option """
-<<<<<<< HEAD
-        install_fake_mpirun(FAKE_MPIRUN, 'mpirun', self.tmpdir)
-=======
         install_fake_mpirun('mpirun', self.tmpdir)
->>>>>>> 5d62d81e
         regex_tmpl = "^fake mpirun called with args: .*%s.* hostname$"
         testcases = {
             'impirun': "-genv I_MPI_DEVICE shm",
@@ -108,18 +100,12 @@
             ec, out = run_simple("mympirun.py --setmpi %s --sched local hostname" % key)
             self.assertEqual(ec, 0, "Command exited normally: exit code %s; output: %s" % (ec, out))
             regex = re.compile(regex_tmpl % testcases[key])
-<<<<<<< HEAD
             self.assertTrue(regex.match(out.strip()), "Pattern '%s' found in: %s" % (regex.pattern, out))
+
 
     def test_output(self):
         """ Test --output option """
-        mpirun_error = """#!/bin/bash
-                          echo 'fake mpirun called with args:' $@
-
-                          >&2 echo 'fake mpirun error'
-                       """
-
-        install_fake_mpirun(mpirun_error, 'mpirun', self.tmpdir)
+        install_fake_mpirun('mpirun', self.tmpdir, txt=FAKE_MPIRUN + "\necho 'fake mpirun error' >&2")
         f_out = os.path.join(self.tmpdir, "temp.out")
 
         ec, out = run_simple("mympirun.py --setmpi impirun --output %s hostname" % f_out)
@@ -128,14 +114,8 @@
         self.assertEqual(ec, 0, "Command exited normally: exit code %s; output: %s" % (ec, out))
         self.assertFalse(out, "Found output in stdout/stderr: %s" % out)
 
-        regexes = [
-            re.compile("^fake mpirun called with args: .* hostname\nfake mpirun error$"),
-        ]
+        regex = re.compile("^fake mpirun called with args: .* hostname\nfake mpirun error$")
 
         with open(f_out, 'r') as output:
             text = output.read()
-            for regex in regexes:
-                self.assertTrue(regex.match(text), "Pattern '%s' found in: %s" % (regex.pattern, text))
-=======
-            self.assertTrue(regex.match(out.strip()), "Pattern '%s' found in: %s" % (regex.pattern, out))
->>>>>>> 5d62d81e
+            self.assertTrue(regex.match(text), "Pattern '%s' found in: %s" % (regex.pattern, text))