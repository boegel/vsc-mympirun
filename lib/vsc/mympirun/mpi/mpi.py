--- conflicted
+++ resolved
@@ -494,7 +494,6 @@
         if not os.path.exists(basepath):
             self.log.raiseException("make_mympirun_dir: basepath %s should exist." % basepath)
 
-<<<<<<< HEAD
         self.mympirunbasedir = os.path.join(basepath, '.mympirun')
 
         total_size = 0
@@ -509,10 +508,6 @@
 
 
         destdir = os.path.join(self.mympirunbasedir, "%s_%s" % (self.sched_id, time.strftime("%Y%m%d_%H%M%S")))
-=======
-        basedir = os.path.join(basepath, '.mympirun')
-        destdir = os.path.join(basedir, "%s_%s" % (self.sched_id, time.strftime("%Y%m%d_%H%M%S")))
->>>>>>> 2dd37104
         if not os.path.exists(destdir):
             try:
                 os.makedirs(destdir)
