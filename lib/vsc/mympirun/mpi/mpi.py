#
# Copyright 2011-2017 Ghent University
#
# This file is part of vsc-mympirun,
# originally created by the HPC team of Ghent University (http://ugent.be/hpc/en),
# with support of Ghent University (http://ugent.be/hpc),
# the Flemish Supercomputer Centre (VSC) (https://www.vscentrum.be),
# the Flemish Research Foundation (FWO) (http://www.fwo.be/en)
# and the Department of Economy, Science and Innovation (EWI) (http://www.ewi-vlaanderen.be/en).
#
# https://github.com/hpcugent/vsc-mympirun
#
# vsc-mympirun is free software: you can redistribute it and/or modify
# it under the terms of the GNU General Public License as published by
# the Free Software Foundation v2.
#
# vsc-mympirun is distributed in the hope that it will be useful,
# but WITHOUT ANY WARRANTY; without even the implied warranty of
# MERCHANTABILITY or FITNESS FOR A PARTICULAR PURPOSE.  See the
# GNU General Public License for more details.
#
# You should have received a copy of the GNU General Public License
# along with vsc-mympirun.  If not, see <http://www.gnu.org/licenses/>.
#
"""
Base MPI class, all actual classes should inherit from this one

@author: Stijn De Weirdt
@author: Jeroen De Clerck
@author: Caroline De Brouwer
"""

import os
import random
import re
import resource
import shutil
import socket
import stat
import string
import subprocess
import sys
import time

from distutils.version import LooseVersion
from IPy import IP
from vsc.utils.fancylogger import getLogger
from vsc.utils.missing import get_subclasses, nub
from vsc.utils.run import Run, RunAsyncLoopStdout, RunFile, RunLoop, run_simple

# part of the directory that contains the installed fakes
INSTALLATION_SUBDIRECTORY_NAME = '(VSC-tools|(?:vsc-)?mympirun)'
# the fake subdir to contain the fake mpirun symlink
# also hardcoded in setup.py !
FAKE_SUBDIRECTORY_NAME = 'fake'

# size of dir in bytes
TEMPDIR_WARN_SIZE = 100000
TEMPDIR_ERROR_SIZE = 1000000

LOGGER = getLogger()

TIMEOUT_CODE = 124
TIMEOUT_WARNING = """mympirun has been running for %s seconds without seeing any output.
This may mean that your program is hanging, please check and make sure that is not the case!

If this warning is printed too soon and the program is doing useful work without producing any output,
you can increase the timeout threshold via --output-check-timeout (current setting: %s seconds)"""

TIMEOUT_FATAL_MSG = "This is considered fatal (unless --disable-output-check-fatal is used)"


def what_mpi(name):
    """
    Return the path of the selected mpirun and its class.

    @param name: The name of the executable used to run mympirun

    @return: A triplet containing the following variables:
      - The path to the executable used to run mympirun (should be the path to an mpirun implementation)
      - The corresponding python class of the MPI variant
      - The python classes of the supported MPI flavors (from the various .py files in mympirun/mpi)
    """

    # The coupler is also a subclass of MPI, but it isn't and MPI implementation
    supp_mpi_impl = [x for x in get_subclasses(MPI) if x.__name__ != 'Coupler']  # supported MPI implementations

    # remove fake mpirun from $PATH
    stripfake()

    # get the path of the mpirun executable
    mpirun_path = which('mpirun')
    if mpirun_path is None:
        # no MPI implementation installed
        LOGGER.warn("no mpirun command found")
        return None, None, supp_mpi_impl

    scriptname = os.path.basename(os.path.abspath(name))

    # check if mympirun was called by a known mpirun alias (like
    # ompirun for OpenMPI or mhmpirun for mpich)
    for mpi in supp_mpi_impl:
        if mpi._is_mpiscriptname_for(scriptname):
            LOGGER.debug("%s was used to call mympirun", scriptname)
            return scriptname, mpi, supp_mpi_impl

    # mympirun was not called through a known alias, so find out which MPI
    # implementation the user has installed
    for mpi in supp_mpi_impl:
        if mpi._is_mpirun_for(mpirun_path):
            return scriptname, mpi, supp_mpi_impl

    # no specific flavor found, default to mpirun_path
    LOGGER.warn("The executable that called mympirun (%s) isn't supported, defaulting to %s", name, mpirun_path)
    return mpirun_path, None, supp_mpi_impl


def stripfake():
    """
    If the user loaded the vsc-mympirun module but called mpirun, some $PATH trickery catches the attempt.
    This function removes the fake path trickery from $PATH (assumes (VSC-tools|mympirun)/1.0.0/bin/fake).
    """

    LOGGER.debug("PATH before stripfake(): %s", os.environ['PATH'])

    # compile a regex that matches the faked mpirun
    reg_fakepath = re.compile(
        r"" + os.sep.join(['.*?',
                           INSTALLATION_SUBDIRECTORY_NAME + '.*?',
                           'bin',
                           '%(fake_subdir)s(%(sep)s[^%(sep)s]*)?$' %
                           {
                               'fake_subdir': FAKE_SUBDIRECTORY_NAME,
                               'sep': os.sep
                           }
                          ]))

    oldpath = os.environ.get('PATH', '').split(os.pathsep)

    # remove all $PATH elements that match the fakepath regex
    os.environ['PATH'] = os.pathsep.join([x for x in oldpath if not reg_fakepath.match(x)])

    LOGGER.debug("PATH after stripfake(): %s", os.environ['PATH'])
    return


def which(cmd):
    """
    Return (first) path in $PATH for specified command, or None if command is not found.

    taken from easybuild/tools/filetools.py, 6/7/2016
    """
    paths = os.environ.get('PATH', '').split(os.pathsep)
    for path in paths:
        cmd_path = os.path.join(path, cmd)
        # only accept path is command is there, and both readable and executable
        if os.access(cmd_path, os.R_OK | os.X_OK):
            LOGGER.info("Command %s found at %s", cmd, cmd_path)
            return cmd_path
    LOGGER.warning("Could not find command '%s' (with permissions to read/execute it) in $PATH (%s)", cmd, paths)
    return None


def version_in_range(version, lower_limit, upper_limit):
    """
    Check whether version is in specified range

    :param lower_limit: lower limit for version (inclusive), no lower limit if None
    :param upper_limit: upper limit for version (exclusive), no upper limit if None
    """
    in_range = True
    if lower_limit is not None and LooseVersion(version) < LooseVersion(lower_limit):
        in_range = False
    if upper_limit is not None and LooseVersion(version) >= LooseVersion(upper_limit):
        in_range = False
    return in_range


class RunMPI(Run):
    """
    Parent class for Run classes for MPI
    """
    def loop_process_output_common(self):
        """
        Common code for _loop_process_output in RunFileLoopMPI and RunAsyncMPI
        """
        time_passed = self.LOOP_TIMEOUT_INIT + self._loop_count * self.LOOP_TIMEOUT_MAIN
        if not self.seen_output and time_passed > self.output_timeout:
            msg = TIMEOUT_WARNING % (time_passed, self.output_timeout)
            # avoid getting warning multiple times by setting seen_output to True if a warning was produced
            self.seen_output = True
            self.log.warn(msg)
            if self.fatal_no_output:
                self.stop_tasks()
                self.log.error(TIMEOUT_FATAL_MSG)
                sys.exit(TIMEOUT_CODE)


class RunFileLoopMPI(RunFile, RunLoop, RunMPI):
    """
    Combination of RunFile and RunLoop to support output to file,
    while also checking whether any output has been produced after a specified amount of time.
    """
    def __init__(self, cmd, **kwargs):
        """
        handle initialisation: get filename and output timeout from arguments
        """
        self.output_timeout = kwargs.pop('output_timeout', None)
        self.fatal_no_output = kwargs.pop('fatal_no_output', None)

        super(RunFileLoopMPI, self).__init__(cmd, **kwargs)

        self.seen_output = self.output_timeout < 0 #no check when output_timeout is negative

    def _loop_process_output(self, output):
        """
        check if process is generating any output at all; if not, warn the user after a set amount of time
        """
        if output:
            raise ValueError("Output was found using RunFile:\n%s\n This means something went horribly wrong." % output)

        if self.seen_output:
            return
        try:
            self.seen_output = self.filehandle.tell() > 0
        except IOError as err:
            raise IOError("Couldn't check file size; %s" % err)

        self.loop_process_output_common()


class RunAsyncMPI(RunAsyncLoopStdout, RunMPI):
    """
    Stream output to stdout as in RunAsyncLoopStdout
    while also checking whether any output has been produced after a specified amount of time.

    """
    def __init__(self, cmd, **kwargs):
        self.output_timeout = kwargs.pop('output_timeout', None)
        self.fatal_no_output = kwargs.pop('fatal_no_output', None)

        super(RunAsyncMPI, self).__init__(cmd, **kwargs)
        # no check when output_timeout is negative
        self.seen_output = self.output_timeout < 0

    def _loop_process_output(self, output):
        """ Send output to stdout + hang check """
        if len(output) > 0:
            self.seen_output = True

        self.loop_process_output_common()

        super(RunAsyncMPI, self)._loop_process_output(output)


class MPI(object):
    """
    Base MPI class to generate the mpirun command line.

    To add a new MPI class just create a new class that extends the MPI class, see http://stackoverflow.com/q/456672
    """

    RUNTIMEOPTION = None

    _mpirun_for = None
    _mpiscriptname_for = []
    _mpirun_version = None

    MPIRUN_LOCALHOSTNAME = 'localhost'

    HYDRA = None
    HYDRA_LAUNCHER_NAME = "launcher"

    DEVICE_LOCATION_MAP = {'ib': '/dev/infiniband', 'det': '/dev/det', 'shm': '/dev/shm', 'socket': None}
    DEVICE_ORDER = ['ib', 'det', 'shm', 'socket']
    DEVICE_MPIDEVICE_MAP = {'ib': 'rdma', 'det': 'det', 'shm': 'shm', 'socket': 'socket'}

    NETMASK_TYPE_MAP = {'ib': 'ib', 'det': 'eth', 'shm': 'eth', 'socket': 'eth'}

    PINNING_OVERRIDE_METHOD = 'numactl'

    REMOTE_OPTION_TEMPLATE = "--rsh=%(rsh)s"
    MPDBOOT_OPTIONS = []
    MPDBOOT_SET_INTERFACE = True

    MPIEXEC_TEMPLATE_GLOBAL_OPTION = "-genv %(name)s '%(value)s'"
    OPTS_FROM_ENV_TEMPLATE = "-x '%(name)s'"
    MPIEXEC_OPTIONS = []

    MODULE_ENVIRONMENT_VARIABLES = ['MODULEPATH', 'LOADEDMODULES', 'MODULESHOME']

    OPTS_FROM_ENV_BASE = ['LD_LIBRARY_PATH', 'PATH', 'PYTHONPATH', 'CLASSPATH', 'LD_PRELOAD', 'PYTHONUNBUFFERED']
    OPTS_FROM_ENV_BASE_PREFIX = ['OMP', 'MKL', 'KMP', 'DAPL', 'PSM', 'IPATH', 'TMI', 'PSC', 'O64', 'VSMP']
    OPTS_FROM_ENV_FLAVOR_PREFIX = []  # to be set per flavor

    def __init__(self, options, cmdargs, **kwargs):
        if not hasattr(self, 'log'):
            self.log = getLogger(self.__class__.__name__)
        self.options = options
        self.cmdargs = cmdargs

        self.device = None

        self.hydra_info = None
        self.has_hydra = self._has_hydra()

        self.netmasktype = None
        self.netmask = None

        self.mympirundir = None

        self.mpdboot_node_filename = None
        self.mpdboot_options = None
        self.mpdboot_totalnum = None
        self.mpdboot_localhost_interface = None

        self.mpiexec_node_filename = None
        self.mpiexec_options = None
        self.mpiexec_global_options = {}
        self.mpiexec_opts_from_env = []  # list of variables

        self.mpirun_cmd = None

        self.pinning_override_type = getattr(self.options, 'overridepin', None)

        super(MPI, self).__init__(**kwargs)

        # sanity checks
        if getattr(self, 'sched_id', None) is None:
            self.log.raiseException("__init__: sched_id is None (should be set by one of the Sched classes)")

        if not self.cmdargs:
            self.log.raiseException("__init__: no executable or command provided")

    # factory methods for MPI
    @classmethod
    def _is_mpirun_for(cls, mpirun_path):
        """
        Check if this class provides support for active mpirun command.

        @param cls: the class that calls this function
        @return: True if mpirun is located in $EBROOT*, and if $EBVERSION* value matches version requirement
        """
        res = False

        mpiname = cls._mpirun_for
        if mpiname:
            LOGGER.debug("Checking whether %s (MPI name: %s) matches with %s..." % (cls, mpiname, mpirun_path))

            # first, check whether specified mpirun location is in $EBROOT<NAME>
            root_var_name = 'EBROOT' + mpiname.upper()
            mpiroot = os.getenv(root_var_name)
            if mpiroot:
                LOGGER.debug("found $%s: %s" % (root_var_name, mpiroot))
                # try to determine resolved path for both, this may file if we hit a non-existing paths
                try:
                    mpirun_path = os.path.realpath(mpirun_path)
                    mpiroot = os.path.realpath(mpiroot)
                except (IOError, OSError) as err:
                    LOGGER.debug("Failed to resolve paths %s and %s, ignoring it: %s" % (mpirun_path, mpiroot, err))

                # only if mpirun location is in $EBROOT* location, we should check the version too
                if mpirun_path.startswith(mpiroot):
                    LOGGER.debug("%s is in subdirectory of %s" % (mpirun_path, mpiroot))

                    # next, check wheter version meets requirements (checked via _mpirun_version function)
                    version_var_name = 'EBVERSION' + mpiname.upper()
                    version = os.getenv(version_var_name)

                    # mympirun is not compatible with OpenMPI version 2.0: this version contains a bug
                    # see https://github.com/hpcugent/vsc-mympirun/issues/113
                    if mpiname == "OpenMPI" and version_in_range(version, "2.0", "2.1"):
                        LOGGER.error(("OpenMPI 2.0.x uses a different naming protocol for nodes. As a result, it isn't "
                                      "compatible with mympirun. This issue is not present in OpenMPI 1.x and it has "
                                      "been fixed in OpenMPI 2.1 and further."))
                        sys.exit(1)

                    mpirun_version_check = getattr(cls, '_mpirun_version', None)
                    if mpirun_version_check and version:
                        res = mpirun_version_check(version)
                        LOGGER.debug("found $%s: %s => match for %s: %s" % (version_var_name, version, cls, res))
                    elif mpirun_version_check is None:
                        LOGGER.debug("no mpirun version provided, skipping version check, match for %s" % cls)
                        res = True
                    else:
                        LOGGER.debug("environment variable $%s not found, skipping version check" % version_var_name)
                else:
                    LOGGER.debug("%s is NOT in subdirectory of %s, no match for %s" % (mpirun_path, mpiroot, cls))
            else:
                LOGGER.debug("$%s not defined, no match for %s" % (root_var_name, cls))

        return res

    @classmethod
    def _is_mpiscriptname_for(cls, scriptname):
        """
        Check if this class provides support for scriptname.

        @param cls: the class that calls this function
        @param scriptname: the executable that called mympirun

        @return: true if $scriptname is defined as an mpiscriptname of $cls
        """

        return scriptname in cls._mpiscriptname_for

    # other general functionality
    def _has_hydra(self):
        """Has HYDRA or not"""
        return self.HYDRA

    ### main ###
    def main(self):
        """Main method"""
        self.prepare()

        self.make_mpdboot()

        # prepare these separately
        self.set_mpiexec_global_options()
        self.set_mpiexec_opts_from_env()

        self.set_mpiexec_options()

        self.make_mpirun()

        # actual execution
        self.log.debug("main: going to execute cmd %s", " ".join(self.mpirun_cmd))
        self.log.info("writing mpirun output to %s", self.options.output)

        run_kwargs = {
            'fatal_no_output': self.options.output_check_fatal,
            'output_timeout': self.options.output_check_timeout,
        }
        if self.options.output:
            run_mpirun_cmd = RunFileLoopMPI.run
            run_kwargs.update({'filename': self.options.output})
        else:
            run_mpirun_cmd = RunAsyncMPI.run
        exitcode, _ = run_mpirun_cmd(self.mpirun_cmd, **run_kwargs)

        self.cleanup()

        if exitcode > 0:
            self.log.raiseException("main: exitcode %s > 0; cmd %s" % (exitcode, self.mpirun_cmd))

    ### BEGIN prepare ###
    def prepare(self):
        """Collect information to create the commands."""
        self.check_usable_cpus()
        self.check_limit()

        self.set_omp_threads()

        self.set_netmask()

        self.make_mpdboot_file()
        self.make_machine_file()

        self.set_pinning()

    def check_usable_cpus(self):
        """Check and log if non-standard cpus (eg due to cpusets)."""
        if not self.cores_per_node == len(self.cpus):
            self.log.info("check_usable_cpus: non-standard cpus found: found cpus %s, usable cpus %s",
                          self.cores_per_node, len(self.cpus))

    def check_limit(self):
        """Check if the softlimit of the stack exceeds 1MB, if it doesn't, show an error."""
        soft, _ = resource.getrlimit(resource.RLIMIT_STACK)  # in bytes
        if soft > -1 and soft < 1024 * 1024:
            # non-fatal
            self.log.error("Stack size %s%s too low? Increase with ulimit -s unlimited", soft, 'kB')

    def set_omp_threads(self):
        """
        Sets ompthreads to the amount of threads every MPI process should use.

        For example, with hybrid 2 every MPI process should have a total 2 threads (each on a seperate processor).
        This way each node will have 8 MPI processes (assuming ppn is 16). Will default to 1 if hybrid is disabled.
        """
        if 'OMP_NUM_THREADS' in os.environ:
            threads = os.environ['OMP_NUM_THREADS']
        else:
            if not self.options.hybrid:
                threads = 1
            else:
                threads = max(self.ppn // self.options.hybrid, 1)

        self.log.debug("Set OMP_NUM_THREADS to %s", threads)

        os.environ['OMP_NUM_THREADS'] = str(threads)

        setattr(self.options, 'ompthreads', threads)

    def set_netmask(self):
        """
        Set self.netmask to a list containing (ip address/netmask).

        Based on the hosts IP address (from ip addr show) and the selected netmasktype from select_device.
        """
        if self.netmasktype is None:
            self.select_device()

        device_ip_reg_map = {
            'eth': r"ether.*?\n.*?inet\s+(\d+\.\d+.\d+.\d+/\d+)",
            'ib': r"infiniband.*?\n.*?inet\s+(\d+\.\d+.\d+.\d+/\d+)",
            }

        if self.netmasktype not in device_ip_reg_map:
            self.log.raiseException("set_netmask: can't get netmask for %s: unknown mode (device_ip_reg_map %s)" %
                                    (self.netmasktype, device_ip_reg_map))

        cmd = "/sbin/ip addr show"
        exitcode, out = run_simple(cmd)
        if exitcode > 0:
            self.log.raiseException("set_netmask: failed to run cmd %s, ec: %s" % (cmd, exitcode))

        reg = re.compile(device_ip_reg_map[self.netmasktype])
        if not reg.search(out):
            self.log.raiseException("set_netmask: can't get netmask for %s: no matches found (reg %s out %s)" %
                                    (self.netmasktype, device_ip_reg_map[self.netmasktype], out))

        res = []
        for ipaddr_mask in reg.finditer(out):
            ip_info = IP(ipaddr_mask.group(1), make_net=True)
            network_netmask = "%s/%s" % (ip_info.net(), ip_info.netmask())
            res.append(network_netmask)
            self.log.debug("set_netmask: convert ipaddr_mask %s into network_netmask %s",
                           ipaddr_mask.group(1), network_netmask)

        self.log.debug("set_netmask: return complete netmask %s", res)
        if res:
            self.netmask = os.pathsep.join(res)

    def select_device(self, force=False):
        """
        Select a device (such as infiniband), either with command line arguments or the best available.
        See DEVICE_ORDER for order of preference.
        """
        if self.device is not None and not force:
            self.log.debug("select_device: device already set: %s", self.device)
            return

        founddev = None
        if getattr(self.options, 'rdma', None):
            founddev = 'ib'
            self.set_device(founddev)

        elif getattr(self.options, 'socket', None):
            founddev = 'socket'
            self.set_device(founddev)

        else:
            for dev in self.DEVICE_ORDER:
                if dev in ('shm',):
                    # only use shm if a single node is used
                    if len(nub(self.nodes)) > 1:
                        continue

                path = self.DEVICE_LOCATION_MAP[dev]
                if path is None or os.path.exists(path):
                    founddev = dev
                    self.device = self.DEVICE_MPIDEVICE_MAP[dev]
                    self.log.debug("select_device: found path %s for device %s", path, self.device)
                    break

        if self.device is None:
            self.log.raiseException("select_device: failed to set device.")

        self.netmasktype = self.NETMASK_TYPE_MAP[founddev]
        self.log.debug("select_device: set netmasktype %s for device %s (founddev %s)",
                       self.netmasktype, self.device, founddev)

    def set_device(self, founddev):
        """Set self.device to founddev, but doublecheck if the path to this device actually exists """
        self.device = self.DEVICE_MPIDEVICE_MAP[founddev]
        path = self.DEVICE_LOCATION_MAP[founddev]
        if path is None or not os.path.exists(path):
            self.log.warning("Forcing device %s (founddevice %s), but path %s not found.",
                             self.device, founddev, path)

    def make_mpdboot_file(self):
        """
        Make an mpdbootfile.

        Parses the list of unique nodes and writes this information to a mpdbootfile
        (based on hydra and universe options).
        """
        self.make_mympirundir()

        if self.mpinodes is None:
            self.set_mpinodes()

<<<<<<< HEAD
        nodetxt = ""
=======
        mpdboottxt = ""
>>>>>>> 75a609c1
        universe_ppn = self.get_universe_ncpus()
        universe = self.options.universe

        if universe is not None and universe > 0:
            for node in nub(self.mpinodes):
                txt = node
                if self._mpirun_for == 'impi':
                    txt += ":%s" % universe_ppn[node]
                    if not self.has_hydra:
                        nodetxt += " ifhn=%s" % node
                else:
                    txt += " slots=%s" % universe_ppn[node]
                nodetxt += '%s\n' % txt
        else:
            nodetxt = '\n'.join(self.mpinodes)

        mpdboottxt = '\n'.join(nub(self.mpinodes))

<<<<<<< HEAD
        nodefn = os.path.join(self.mympirundir, 'nodes')
=======
>>>>>>> 75a609c1
        mpdfn = os.path.join(self.mympirundir, 'mpdboot')
        try:
            fp = open(mpdfn, 'w')
            fp.write(mpdboottxt)
            fp.close()
        except IOError as err:
            msg = 'make_mpdboot_file: failed to write mpbboot file %s: %s' % (mpdfn, err)
            self.log.raiseException(msg)

        self.mpdboot_node_filename = mpdfn
        self.log.debug("make_mpdboot_file: wrote mpdbootfile %s:\n%s", mpdfn, mpdboottxt)


    def make_machine_file(self, nodetxt=None):
        """
        Make the machinefile.

        Parses the list of nodes that run an MPI process and writes this information to a machinefile.
        """
        if not self.mympirundir:
            self.make_mympirundir()

        if self.mpinodes is None:
            self.set_mpinodes()

        if not nodetxt:
            nodetxt = '\n'.join(self.mpinodes)

        nodefn = os.path.join(self.mympirundir, 'nodes')

        try:
            fp = open(nodefn, 'w')
            fp.write(nodetxt)
            fp.close()

        except IOError as err:
            msg = 'make_machine_file: failed to write nodefile %s: %s' % (nodefn, err)
            self.log.raiseException(msg)

        self.mpiexec_node_filename = nodefn
        self.log.debug("make_machine_file: wrote nodefile %s:\n%s", nodefn, nodetxt)


    def get_universe_ncpus(self):
        """Construct dictionary with number of processes to start per node, based on --universe"""
        if self.options.universe > len(self.nodes):
            ex = "Universe asks for more processes (%s) than available processors (%s)"
            self.log.raiseException(ex % (self.options.universe, len(self.nodes)))
        nodes = nub(self.nodes)
        universe_ppn = dict((node, 0) for node in nodes)
        proc_cnt = 0
        node = nodes.pop(0)
        while proc_cnt < self.options.universe:
            if universe_ppn[node] < self.ppn_dict[node]:
                universe_ppn[node] += 1
                proc_cnt += 1
                # recycle node
                nodes.append(node)
            # select next node to assign a process to
            node = nodes.pop(0)
        return universe_ppn


    def make_mympirundir(self):
        """
        Make a dir called .mympirun_id_timestamp in either the given basepath or $HOME.

        Temporary files such as the nodefile will be written to this directory.
        Allows for easy cleanup after finishing the script.
        """
        basepath = getattr(self.options, 'basepath', None)
        if basepath is None:
            basepath = os.environ['HOME']
        if not os.path.exists(basepath):
            self.log.raiseException("make_mympirun_dir: basepath %s should exist." % basepath)

        # add random 6-char salt to basepath
        randstr = ''.join(random.SystemRandom().choice(string.ascii_lowercase + string.digits) for _ in range(6))
        self.mympirunbasedir = os.path.join(basepath, '.mympirun_%s' % randstr)

        total_size = 0
        for dirpath, _, filenames in os.walk(self.mympirunbasedir):
            for filename in filenames:
                total_size += os.path.getsize(os.path.join(dirpath, filename))

        if total_size >= TEMPDIR_ERROR_SIZE:
            size_err = "the size of %s is currently %s, please clean it." % (self.mympirunbasedir, total_size)
            self.log.raiseException(size_err)
        elif total_size >= TEMPDIR_WARN_SIZE:
            self.log.warn("the size of %s is currently %s ", self.mympirunbasedir, total_size)


        destdir = os.path.join(self.mympirunbasedir, "%s_%s" % (self.sched_id, time.strftime("%Y%m%d_%H%M%S")))
        if not os.path.exists(destdir):
            try:
                os.makedirs(destdir)
            except os.error:
                self.log.raiseException('make_mympirun_dir: failed to make job dir %s' % destdir)

        self.log.debug("make_mympirun_dir: tmp mympirundir %s", destdir)
        self.mympirundir = destdir

    ### BEGIN pinning ###
    def set_pinning(self):
        """
        set pinmpi to True or False depending on the command line options 'pinmpi' and 'overridepin'

        When set to True, will disable the MPI flavor's native pinning method
        """

        # short circuit the call for self.options.pinmpi
        if not hasattr(self.options, 'pinmpi') or self.options.pinmpi is None:
            setattr(self.options, 'pinmpi', True)

        if self.pinning_override_type is not None:
            self.log.debug("set_pinning: overriding pin type to %s, pinmpi set to False", self.pinning_override_type)
            self.options.pinmpi = False
        else:
            self.log.debug("set_pinning: pinmpi %s", self.options.pinmpi)

    ### BEGIN mpdboot ###
    def make_mpdboot(self):
        """
        Make the mpdboot configuration.

        Read a password from ~/.mpd.conf (if this does not exist, create it).
        """
        # check .mpd.conf existence
        mpdconffn = os.path.expanduser('~/.mpd.conf')
        if not os.path.exists(mpdconffn):
            self.log.warning(("make_mpdboot: mpd.conf file not found at %s. Creating this file "
                              "(text file with minimal entry 'password=<somesecretpassword>')"), mpdconffn)
            mpdconff = open(mpdconffn, 'w')
            mpdconff.write("password=%s" % ''.join(random.choice(string.ascii_uppercase + string.digits)
                                                   for x in range(10)))
            mpdconff.close()
            # set correct permissions on this file.
            os.chmod(mpdconffn, stat.S_IREAD)

        self.set_mpdboot_localhost_interface()

        self.make_mpdboot_options()

        self.log.debug("make_mpdboot set options %s", self.mpdboot_options)

    def set_mpdboot_localhost_interface(self):
        """Sets mpdboot_localhost_interface to the first result of get_localhosts()."""
        localhosts = self.get_localhosts()
        if len(localhosts) > 1:
            self.log.warning(("set_mpdboot_localhost_interface: more then one match for localhost from unique nodes "
                              " found %s, using 1st."), localhosts)
        nodename, iface = localhosts[0]  # take the first one
        self.log.debug("set_mpdboot_localhost_interface: mpd localhost interface %s found for %s", iface, nodename)
        self.mpdboot_localhost_interface = (nodename, iface)

    def get_localhosts(self):
        """
        Get the localhost interfaces, based on the hostnames from the nodes in nub(self.nodes).

        Raises Exception if no localhost interface was found.

        @return: the list of interfaces that correspond to the list of unique nodes
        """
        iface_prefix = ['eth', 'em', 'ib', 'wlan']
        reg_iface = re.compile(r'((?:%s)\d+(?:\.\d+)?(?::\d+)?|lo)' % '|'.join(iface_prefix))

        # iterate over unique nodes and get their interfaces
        # add the found interface to res if it matches reg_iface
        res = []
        for idx, nodename in enumerate(nub(self.nodes)):
            ip = socket.gethostbyname(nodename)
            cmd = "/sbin/ip -4 -o addr show to %s/32" % ip
            exitcode, out = run_simple(cmd)
            if exitcode == 0:
                regex = reg_iface.search(out)
                if regex:
                    iface = regex.group(1)
                    self.log.debug("get_localhost idx %s: localhost interface %s found for %s (ip: %s)",
                                   idx, iface, nodename, ip)

                    res.append((nodename, iface))
                else:
                    self.log.debug("get_localhost idx %s: no interface match for prefixes %s out %s",
                                   idx, iface_prefix, out)
            else:
                self.log.error("get_localhost idx %s: cmd %s failed with output %s", idx, cmd, out)

        if not res:
            self.log.raiseException("get_localhost: can't find localhost from nodes %s" % nub(self.nodes))
        return res

    def make_mpdboot_options(self):
        """Add various options to mpdboot_options"""

        self.mpdboot_options = self.MPDBOOT_OPTIONS[:]

        # add the mpd nodefile to mpdboot options
        self.mpdboot_options.append("--file=%s" % self.mpdboot_node_filename)

        # add the interface to mpdboot options
        if self.MPDBOOT_SET_INTERFACE:
            if self.has_hydra:
                localmachine = self.mpdboot_localhost_interface[1]
                iface = "-iface %s" % localmachine
            else:
                localmachine = self.mpdboot_localhost_interface[0]
                iface = "--ifhn=%s" % localmachine
            self.log.debug('Set mpdboot interface option "%s"', iface)
            self.mpdboot_options.append(iface)
        else:
            self.log.debug('No mpdboot interface option')

        # add the number of mpi processes (aka mpi universe) to mpdboot options
        if self.options.universe is not None and self.options.universe > 0 and not self.has_hydra:
            self.mpdboot_options.append("--ncpus=%s" % self.get_universe_ncpus()[localmachine])

        # set verbosity
        if self.options.mpdbootverbose:
            self.mpdboot_options.append("--verbose")

        # mpdboot rsh command
        if not self.has_hydra:
            self.mpdboot_options.append(self.REMOTE_OPTION_TEMPLATE % {'rsh': self.get_rsh()})

    ### BEGIN mpiexec ###
    def set_mpiexec_global_options(self):
        """
        Set mpiexec_global_options.

        Unless explicitly asked not to, will add all environment variables to mpiexec_global_options.
        """
        self.mpiexec_global_options['MKL_NUM_THREADS'] = '1'

        if not self.options.noenvmodules:
            for env_var in self.MODULE_ENVIRONMENT_VARIABLES:
                if env_var in os.environ and env_var not in self.mpiexec_global_options:
                    self.mpiexec_global_options[env_var] = os.environ[env_var]

    def set_mpiexec_opts_from_env(self):
        """
        Get relevant environment variables and append them to mpiexec_opts_from_env

        Gets the union of OPTS_FROM_ENV_BASE and the environment variables that start with a given prefix.
        These will then be parsed and passed to mpiexec as an option
        """

        # get all unique variables that are both in os.environ and in OPTS_FROM_ENV_BASE
        vars_to_pass = nub(filter(os.environ.has_key, self.OPTS_FROM_ENV_BASE))
        self.mpiexec_opts_from_env.extend(vars_to_pass)

        prefixes = self.OPTS_FROM_ENV_FLAVOR_PREFIX + self.OPTS_FROM_ENV_BASE_PREFIX + self.options.variablesprefix
        for env_prefix in prefixes:
            for env_var in os.environ.keys():
                # add all environment variable keys that are equal to <prefix> or start with <prefix>_
                # to mpiexec_opts_from_env, but only if they aren't already in vars_to_pass
                if (env_prefix == env_var or env_var.startswith("%s_" % env_prefix)) and env_var not in vars_to_pass:
                    self.mpiexec_opts_from_env.append(env_var)

        self.log.debug("Vars passed: %s" % self.mpiexec_opts_from_env)

    def set_mpiexec_options(self):
        """Add various options to mpiexec_options."""
        self.mpiexec_options = self.MPIEXEC_OPTIONS[:]

        if self.has_hydra:
            self.make_mpiexec_hydra_options()
        else:
            self.mpiexec_options.append("-machinefile %s" % self.mpiexec_node_filename)

        # mpdboot global variables
        self.mpiexec_options += self.get_mpiexec_global_options()

        # number of procs to start
        if self.options.universe is not None and self.options.universe > 0:
            self.mpiexec_options.append("-np %s" % self.options.universe)
        elif self.options.hybrid:
            self.mpiexec_options.append("-np %s" % (len(nub(self.nodes))*self.options.hybrid*self.multiplier))
        else:
            self.mpiexec_options.append("-np %s" % (len(self.nodes)*self.multiplier))

        # pass local env variables to mpiexec
        self.mpiexec_options += self.get_mpiexec_opts_from_env()

    def make_mpiexec_hydra_options(self):
        """Hydra specific mpiexec options."""
        self.get_hydra_info()
        # see https://software.intel.com/en-us/articles/controlling-process-placement-with-the-intel-mpi-library
        # --machinefile keeps the imbalance if there is one; --hostfile doesn't
        self.mpiexec_options.append("--machinefile %s" % self.mpiexec_node_filename)
        if self.options.branchcount is not None:
            self.mpiexec_options.append("--branch-count %d" % self.options.branchcount)

        if getattr(self, 'HYDRA_RMK', None) is not None:
            rmk = [x for x in self.HYDRA_RMK if x in self.hydra_info.get('rmk', [])]
            if len(rmk) > 0:
                self.log.debug("make_mpiexec_hydra_options: HYDRA: rmk %s, using first", rmk)
                self.mpiexec_options.append("-rmk %s" % rmk[0])
            else:
                self.log.debug("make_mpiexec_hydra_options: no rmk from HYDRA_RMK %s and hydra_info %s",
                               self.HYDRA_RMK, self.hydra_info)

        launcher = None
        default_launcher = getattr(self, 'HYDRA_LAUNCHER', None)
        avail_launchers = self.hydra_info.get('launcher', [])

        if self.options.launcher:
            launcher = self.options.launcher
            if launcher not in avail_launchers:
                err = "Specified launcher %s does not exist, available launchers: %s"
                self.log.warning(err % (launcher, avail_launchers))
        else:
            if default_launcher:
                self.log.debug("No launcher specified, using default launcher: %s" % default_launcher)
                launcher = default_launcher
            else:
                self.log.raiseException("There is no launcher specified, and no default launcher found")

        if not self.is_local():
            self.mpiexec_options.append("-%s %s" % (self.HYDRA_LAUNCHER_NAME, launcher))

        # when using ssh launcher, use custom pbsssh wrapper as exec
        if launcher == 'ssh':
            launcher_exec = getattr(self, 'HYDRA_LAUNCHER_EXEC', None)

            if launcher_exec is not None:
                self.log.debug("make_mpiexec_hydra_options: HYDRA using launcher exec %s", launcher_exec)
            else:
                launcher_exec = self.get_rsh()

            self.mpiexec_options.append("-%s-exec %s" % (self.HYDRA_LAUNCHER_NAME, launcher_exec))


    def get_hydra_info(self):
        """Get a dict with hydra info."""
        reg_hydra_info = re.compile(r"^\s+(?P<key>\S[^:\n]*)\s*:(?P<value>.*?)\s*$", re.M)
        cmd = "mpirun -info"
        exitcode, out = run_simple(cmd)
        if exitcode > 0:
            self.log.raiseException("get_hydra_info: failed to run cmd %s: %s" % (cmd, out))

        hydra_info = {}
        for regex in reg_hydra_info.finditer(out):
            key = regex.groupdict()['key']
            if key is None:
                self.log.raiseException("get_hydra_info: failed to get hydra info: missing key in %s (out: %s)" %
                                        (regex.groupdict(), out))
            key = key.strip().lower()
            value = regex.groupdict()['value']
            if value is None:
                self.log.debug("get_hydra_info: failed to get hydra info: missing value in %s (out: %s)" %
                               (regex.groupdict(), out))
                value = ''
            values = [x.strip().strip('"').strip("'") for x in value.split() if x.strip()]
            hydra_info[key] = values
        self.log.debug("get_hydra_info: found info %s", hydra_info)

        keymap = {
            "rmk": r'^resource\s+management\s+kernel.*available',
            "launcher": r'^%s.*available' % self.HYDRA_LAUNCHER_NAME,
            "chkpt": r'^checkpointing.*available',
            }

        self.hydra_info = {}
        for newkey, regtxt in keymap.items():
            reg = re.compile(regtxt, re.I)
            matches = [v for k, v in hydra_info.items() if reg.search(k)]
            if len(matches) == 0:
                continue
            else:
                if len(matches) > 1:
                    self.log.warning("get_hydra_info: more than one match %s found: newkey %s regtxt %s hydrainfo %s",
                                     matches, newkey, regtxt, hydra_info)
                self.hydra_info[newkey] = matches[0]

        self.log.debug("get_hydra_info: filtered info %s", self.hydra_info)

    def get_mpiexec_global_options(self):
        """
        Create the global options to pass to mpiexec.

        Iterates over mpiexec_global_options, and picks the options that aren't already in mpiexec_opts_from_env.
        This way the options that are set with environment variables get a higher priority.

        @return: the final list of options, including the correct command line argument for the mpi flavor
        """
        global_options = []

        for key, val in self.mpiexec_global_options.items():
            if key in self.mpiexec_opts_from_env:
                # environment variable is already set
                self.log.debug("get_mpiexec_global_options: found global option %s in mpiexec_opts_from_env.", key)
            else:
                # insert the keyvalue pair into the correct command line argument
                # the command for setting the environment variable depends on the mpi flavor
                global_options.append(self.MPIEXEC_TEMPLATE_GLOBAL_OPTION % {'name': key, "value": val})

        self.log.debug("get_mpiexec_global_options: template %s return options %s",
                       self.MPIEXEC_TEMPLATE_GLOBAL_OPTION, global_options)
        return global_options

    def get_mpiexec_opts_from_env(self):
        """
        gets the environment variables that should be passed to mpiexec as an option.

        Parses mpiexec_opts_from_env so that the chosen mpi flavor can understand it when it is passed to the
        command line argument.
        """

        self.log.debug("get_mpiexec_opts_from_env: variables (and current value) to pass: %s",
                       [[x, os.environ[x]] for x in self.mpiexec_opts_from_env])

        if '%(commaseparated)s' in self.OPTS_FROM_ENV_TEMPLATE:
            self.log.debug("get_mpiexec_opts_from_env: found commaseparated in template.")
            environment_options = [self.OPTS_FROM_ENV_TEMPLATE %
                                   {'commaseparated': ','.join(self.mpiexec_opts_from_env)}]
        else:
            environment_options = [self.OPTS_FROM_ENV_TEMPLATE %
                                   {'name': x, 'value': os.environ[x]} for x in self.mpiexec_opts_from_env]

        self.log.debug("get_mpiexec_opts_from_env: template %s return options %s",
                       self.OPTS_FROM_ENV_TEMPLATE, environment_options)
        return environment_options

    ### BEGIN mpirun ###
    def make_mpirun(self):
        """Make the mpirun command (or whatever). It typically consists of a mpdboot and a mpiexec part."""

        self.mpirun_cmd = ['mpirun']

        self._make_final_mpirun_cmd()
        if self.options.mpirunoptions is not None:
            self.mpirun_cmd.append(self.options.mpirunoptions)
            self.log.debug("make_mpirun: added user provided options %s", self.options.mpirunoptions)

        if self.pinning_override_type is not None:
            self.mpirun_cmd.append(self.pinning_override())

        # the executable
        # use undocumented subprocess API call to quote whitespace (executed with Popen(shell=True))
        # (see http://stackoverflow.com/questions/4748344/whats-the-reverse-of-shlex-split for alternatives if needed)
        quoted_args_string = subprocess.list2cmdline(self.cmdargs)
        self.log.debug("make_mpirun: adding cmdargs %s (quoted %s)", self.cmdargs, quoted_args_string)
        self.mpirun_cmd.append(quoted_args_string)

    def _make_final_mpirun_cmd(self):
        """
        Create the acual mpirun command.

        Append the mpdboot and mpiexec options to the command.
        """
        self.mpirun_cmd += self.mpdboot_options
        self.mpirun_cmd += self.mpiexec_options

    def pinning_override(self):
        """overriding the pinning method has to be handled by the flavor"""
        self.log.raiseException("pinning_override: not implemented.")

    def cleanup(self):
        """Remove temporary directory (mympirundir)"""
        try:
            shutil.rmtree(self.mympirundir)
            self.log.debug("cleanup: removed mympirundir %s", self.mympirundir)
        except OSError:
            self.log.raiseException("cleanup: cleaning up mympirundir %s failed" % self.mympirundir)<|MERGE_RESOLUTION|>--- conflicted
+++ resolved
@@ -455,7 +455,7 @@
         self.set_netmask()
 
         self.make_mpdboot_file()
-        self.make_machine_file()
+        self.make_machine_file(universe=self.options.universe)
 
         self.set_pinning()
 
@@ -592,33 +592,8 @@
         if self.mpinodes is None:
             self.set_mpinodes()
 
-<<<<<<< HEAD
-        nodetxt = ""
-=======
-        mpdboottxt = ""
->>>>>>> 75a609c1
-        universe_ppn = self.get_universe_ncpus()
-        universe = self.options.universe
-
-        if universe is not None and universe > 0:
-            for node in nub(self.mpinodes):
-                txt = node
-                if self._mpirun_for == 'impi':
-                    txt += ":%s" % universe_ppn[node]
-                    if not self.has_hydra:
-                        nodetxt += " ifhn=%s" % node
-                else:
-                    txt += " slots=%s" % universe_ppn[node]
-                nodetxt += '%s\n' % txt
-        else:
-            nodetxt = '\n'.join(self.mpinodes)
-
         mpdboottxt = '\n'.join(nub(self.mpinodes))
 
-<<<<<<< HEAD
-        nodefn = os.path.join(self.mympirundir, 'nodes')
-=======
->>>>>>> 75a609c1
         mpdfn = os.path.join(self.mympirundir, 'mpdboot')
         try:
             fp = open(mpdfn, 'w')
@@ -631,8 +606,7 @@
         self.mpdboot_node_filename = mpdfn
         self.log.debug("make_mpdboot_file: wrote mpdbootfile %s:\n%s", mpdfn, mpdboottxt)
 
-
-    def make_machine_file(self, nodetxt=None):
+    def make_machine_file(self, nodetxt=None, universe=None):
         """
         Make the machinefile.
 
@@ -644,23 +618,20 @@
         if self.mpinodes is None:
             self.set_mpinodes()
 
-        if not nodetxt:
+        if nodetxt is None:
             nodetxt = '\n'.join(self.mpinodes)
 
         nodefn = os.path.join(self.mympirundir, 'nodes')
-
         try:
             fp = open(nodefn, 'w')
             fp.write(nodetxt)
             fp.close()
-
         except IOError as err:
             msg = 'make_machine_file: failed to write nodefile %s: %s' % (nodefn, err)
             self.log.raiseException(msg)
 
         self.mpiexec_node_filename = nodefn
         self.log.debug("make_machine_file: wrote nodefile %s:\n%s", nodefn, nodetxt)
-
 
     def get_universe_ncpus(self):
         """Construct dictionary with number of processes to start per node, based on --universe"""
@@ -681,7 +652,6 @@
             node = nodes.pop(0)
         return universe_ppn
 
-
     def make_mympirundir(self):
         """
         Make a dir called .mympirun_id_timestamp in either the given basepath or $HOME.
