#
# Copyright 2009-2016 Ghent University
#
# This file is part of vsc-mympirun,
# originally created by the HPC team of Ghent University (http://ugent.be/hpc/en),
# with support of Ghent University (http://ugent.be/hpc),
# the Flemish Supercomputer Centre (VSC) (https://www.vscentrum.be),
# the Flemish Research Foundation (FWO) (http://www.fwo.be/en)
# and the Department of Economy, Science and Innovation (EWI) (http://www.ewi-vlaanderen.be/en).
#
# https://github.com/hpcugent/vsc-mympirun
#
# vsc-mympirun is free software: you can redistribute it and/or modify
# it under the terms of the GNU General Public License as published by
# the Free Software Foundation v2.
#
# vsc-mympirun is distributed in the hope that it will be useful,
# but WITHOUT ANY WARRANTY; without even the implied warranty of
# MERCHANTABILITY or FITNESS FOR A PARTICULAR PURPOSE.  See the
# GNU General Public License for more details.
#
# You should have received a copy of the GNU General Public License
# along with vsc-mympirun.  If not, see <http://www.gnu.org/licenses/>.
#
"""
Main sched class
"""
import os
import time
import random
import re

from vsc.utils.affinity import sched_getaffinity
from vsc.utils.fancylogger import getLogger
from vsc.utils.missing import get_subclasses, nub

LOGGER = getLogger()

def what_sched(requested):
    """Return the scheduler class """

<<<<<<< HEAD
    found_sched = get_subclasses(Sched)
=======
    # The coupler is also a subclass of sched, but we don't want it
    found_sched = [x for x in get_subclasses(Sched) if x.__name__ != 'Coupler']
>>>>>>> 6eabba7a

    # first, try to use the scheduler that was requested
    if requested:
        for sched in found_sched:
            if sched._is_sched_for(requested):
                return sched, found_sched
        LOGGER.warn("%s scheduler was requested, but mympirun failed to find an implementation", requested)

    # next, try to use the scheduler defined by environment variables
    for sched in found_sched:
        if sched.SCHED_ENVIRON_ID in os.environ:
            return sched, found_sched

    # If that fails, try to force the local scheduler
    for sched in found_sched:
        LOGGER.debug("No scheduler found in environment, trying local")
        if sched._is_sched_for("local"):
            return sched, found_sched


    # if there is no local scheduler, return None
    return None, found_sched


class Sched(object):

    """General class for scheduler/resource manager related functions."""
    _sched_for = []  # classname is default added
    _sched_environ_test = []
    SCHED_ENVIRON_ID = None

    # if the SCHED_ENVIRON_ID is not found, create one yourself
    AUTOGENERATE_JOBID = False

    SAFE_RSH_CMD = 'ssh'
    SAFE_RSH_LARGE_CMD = 'sshsleep'
    RSH_CMD = None
    RSH_LARGE_CMD = None

    # nr of nodes considered large
    # relevant for internode communication for eg mpdboot
    RSH_LARGE_LIMIT = 16

    HYDRA_RMK = []
    HYDRA_LAUNCHER = ['ssh']
    HYDRA_LAUNCHER_EXEC = None

    def __init__(self, options=None, **kwargs):
        if not hasattr(self, 'log'):
            self.log = getLogger(self.__class__.__name__)
        if not hasattr(self, 'options'):
            self.options = options

        self.cores_per_node = None
        self.set_cores_per_node()

        self.sched_id = None
        self.set_sched_id()

        self.cpus = []
        self.set_cpus()

        self.nodes = None
        self.set_nodes()

        self.ppn = None
        self.set_ppn()

        self.mpiprocesspernode = None
        self.set_mpiprocesspernode()

        self.mpinodes = None
        self.set_mpinodes()

        super(Sched, self).__init__(**kwargs)

    # factory methods for Sched. To add a new Sched class just create a new class that extends the cluster class
    # see http://stackoverflow.com/questions/456672/class-factory-in-python
    @classmethod
    def _is_sched_for(cls, name=None):
        """see if this class can provide support for sched class"""
        if name is not None:
            # add class name as default
            return name in cls._sched_for + [cls.__name__]

        # guess it from environment
        totest = cls._sched_environ_test
        if cls.SCHED_ENVIRON_ID is not None:
            totest.append(cls.SCHED_ENVIRON_ID)

        for envvar in totest:
            envval = os.environ.get(envvar, None)
            if not envval:
                continue
            else:
                return True

        return False

    # other methods
    def set_sched_id(self):
        """get a unique id for this scheduler"""
        if self.SCHED_ENVIRON_ID is not None:
            self.sched_id = os.environ.get(self.SCHED_ENVIRON_ID, None)

        if self.sched_id is None:
            if self.SCHED_ENVIRON_ID is not None:
                if self.AUTOGENERATE_JOBID:
                    self.log.info("set_sched_id: failed to get id from environment variable %s, will generate one.",
                                  self.SCHED_ENVIRON_ID)
                    self.sched_id = "SCHED_%s%s%05d" % (self.__class__.__name__, time.strftime("%Y%m%d%H%M%S"),
                                                        random.randint(0, 10 ** 5 - 1))
                    self.log.debug("set_sched_id: using generated id %s", self.sched_id)
                else:
                    self.log.raiseException("set_sched_id: failed to get id from environment variable %s" %
                                            self.SCHED_ENVIRON_ID)

    def set_cores_per_node(self):
        """Determine the number of available cores on this node, based on /proc/cpuinfo"""

        filename = '/proc/cpuinfo'
        regcores = re.compile(r"^processor\s*:\s*\d+\s*$", re.M)

        self.cores_per_node = len(regcores.findall(open(filename).read()))

        self.log.debug("set_cores_per_node: found %s", self.cores_per_node)

    def set_cpus(self):
        """
        Determine which cpus on the node can be used

        are we running in a cpuset?
          - and how big is it (nr of procs compared to local number of cores)

        stores local core ids in array
        """

        try:
            proc_affinity = sched_getaffinity()  # get affinity for current proc
            self.cpus = [idx for idx, cpu in enumerate(proc_affinity.cpus) if cpu == 1]
            self.log.debug("found cpus from affinity: %s", self.cpus)
        except Exception:
            self.cpus = range(self.cores_per_node)
            self.log.debug("could not find cpus from affinity, simulating with range(cores_per_node): %s", self.cpus)

    def set_nodes(self):
        """get a list with the node of every requested processor/core"""
        self.log.raiseException("set_nodes not implemented")

    def set_ppn(self):
        """Determine the processors per node, based on the list of nodes and the list of unique nodes"""

        self.ppn = len(self.nodes) // len(nub(self.nodes))

        self.log.debug("Set ppn to %s", self.ppn)

    def get_rsh(self):
        """Determine remote shell command"""
        if hasattr(self.options, 'ssh') and self.options.ssh:
            # some safe fallback based on ssh
            if self.is_large():
                rsh = self.SAFE_RSH_LARGE_CMD
            else:
                rsh = self.SAFE_RSH_CMD
        else:
            # optimised
            # set in MPI, not in RM
            if getattr(self, 'has_hydra', None):
                rsh = 'ssh'  # default anyway
            elif self.is_large():
                rsh = self.RSH_LARGE_CMD
            else:
                rsh = self.RSH_CMD

        self.log.debug("get_rsh returns %s", rsh)
        return rsh

    def is_large(self):
        """Determine if this is a large job or not"""

        res = ((len(self.nodes) > self.RSH_LARGE_LIMIT) and
               (self.ppn == self.cores_per_node))
        self.log.debug("is_large returns %s", res)
        return res

    def set_mpiprocesspernode(self):
        """set mpiprocesspernode """

        # get the working mode from options
        hybrid = getattr(self.options, 'hybrid', None)
        double = getattr(self.options, 'double', False)

        # set the multiplier
        if hybrid:
            multi = hybrid
        elif double:
            multi = 2
        else:
            multi = 1

        self.log.debug("set_mpinodes: hybrid %s double %s multi %s", hybrid, double, multi)

        if double:
            self.mpiprocesspernode = self.ppn * multi
        elif hybrid:
            # return multi unique nodes
            # mpiprocesspernode = 1 per node * multi
            self.mpiprocesspernode = multi
        else:
            # default mode
            self.mpiprocesspernode = self.ppn * multi


    def set_mpinodes(self):
        """
        Make a list of nodes that MPI should use

        Calculates the amount of mpi processes based on the processors per node and options like double and hybrid
        Will also make a list with nodes, where each entry is supposed to run an mpi process
        """

        res = []
        if getattr(self.options, 'double', False):
            res = self.nodes * 2
        else:
            for uniquenode in nub(self.nodes):
                res.extend([uniquenode] * self.mpiprocesspernode)

        # reorder
        ordermode = getattr(self.options, 'order', None)
        if ordermode is None:
            ordermode = 'normal'
        ordermode = ordermode.split("_")
        if ordermode[0] in ('normal',):
            # do nothing
            self.log.debug("set_mpinodes: no reordering (mode %s)", ordermode)
        elif ordermode[0] in ('random',):
            if len(ordermode) == 2:
                seed = int(ordermode[1])
                random.seed(seed)
                self.log.debug("set_mpinodes: setting random seed %s", seed)
            random.shuffle(res)
            self.log.debug("set_mpinodes shuffled nodes (mode %s)" %
                           ordermode)
        elif ordermode[0] in ('sort',):
            res.sort()
            self.log.debug("set_mpinodes sort nodes (mode %s)", ordermode)
        else:
            self.log.raiseException("set_mpinodes unknown ordermode %s" % ordermode)

        self.log.debug("set_mpinodes: ordered node list %s (mpiprocesspernode %s)", res, self.mpiprocesspernode)

        self.mpinodes = res<|MERGE_RESOLUTION|>--- conflicted
+++ resolved
@@ -39,12 +39,8 @@
 def what_sched(requested):
     """Return the scheduler class """
 
-<<<<<<< HEAD
-    found_sched = get_subclasses(Sched)
-=======
     # The coupler is also a subclass of sched, but we don't want it
     found_sched = [x for x in get_subclasses(Sched) if x.__name__ != 'Coupler']
->>>>>>> 6eabba7a
 
     # first, try to use the scheduler that was requested
     if requested:
